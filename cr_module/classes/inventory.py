--- conflicted
+++ resolved
@@ -13,11 +13,10 @@
 import sys
 
 from cr_module.classes import plugin_status_types
-<<<<<<< HEAD
+
 from cr_module.common import grab
 from socket import gethostname
-=======
->>>>>>> e2afaa48
+
 
 # inventory definition
 inventory_layout_version_string = "1.4.0"
